/** <module> Objective function definition and optimization. */
:- module(optimization, [find_optimal_solution/5]).

:- use_module(library(clpfd)).
:- use_module(library(lists), [append/2, transpose/2]).
:- use_module(library(random)).

:- use_module(data_utils).
:- use_module(utils).

%!  find_optimal_solution(+LabelingOptions, +AllocationMatrix, +StaffIDs, +ActivityIDs, -ObjectiveValue)
%
%   Defines and maximizes the objective function.
find_optimal_solution(LabelingOptions, AllocationMatrix, StaffIDs, ActivityIDs, ObjectiveValue) :-
    create_utility_matrices(StaffIDs, ActivityIDs, SkillsMatrix, PreferenceMatrix),

    append(AllocationMatrix, FlatAllocations),
    append(SkillsMatrix, FlatSkillsMatrix),
    append(PreferenceMatrix, FlatPreferenceMatrix),

    % Calculate skills and preference utilities
    scalar_product(FlatSkillsMatrix, FlatAllocations, #=, SkillsUtility),
    scalar_product(FlatPreferenceMatrix, FlatAllocations, #=, PreferenceUtility),

    % Calculate experience diversity
    calculate_total_experience_diversity(AllocationMatrix, ExperienceDiversity),

    % Calculate total assignments
    sum(FlatAllocations, #=, TotalAssignments),

<<<<<<< HEAD
    SkillsWeight      #= 8,
=======
    SkillsWeight      #= 7,
>>>>>>> 33d78d02
    PreferenceWeight  #= 10,
    ExperienceWeight  #= 5,
    AssignmentPenalty #= 1,

    ObjectiveValue #= SkillsWeight     * SkillsUtility +
                     PreferenceWeight  * PreferenceUtility +
                     ExperienceWeight  * ExperienceDiversity -
                     AssignmentPenalty * TotalAssignments,

    append([maximize(ObjectiveValue)], LabelingOptions, FinalLabelingOptions),
    labeling(FinalLabelingOptions, FlatAllocations).

% calculate_total_experience_diversity(+AllocationMatrix, -TotalExperienceDiversity)
calculate_total_experience_diversity(AllocationMatrix, TotalExperienceDiversity) :-
    get_experience_list(StaffExperience), % Get all staff experience
    transpose(AllocationMatrix, ActivityColumns), % Get Activity x Staff matrix
    sum_activity_diversity(ActivityColumns, StaffExperience, TotalExperienceDiversity).

% sum_activity_diversity(+ActivityColumns, +StaffExperience, -TotalDiversity)
sum_activity_diversity([], _, 0).
sum_activity_diversity([ActivityCol | RestCols], StaffExperience, TotalDiversity) :-
    calculate_activity_diversity(ActivityCol, StaffExperience, ActivityDiversity),
    sum_activity_diversity(RestCols, StaffExperience, RestDiversity),
    TotalDiversity #= ActivityDiversity + RestDiversity.

calculate_activity_diversity(ActivityColumn, StaffExperience, DiversityScore) :-
    BigM = 10000, % A sufficiently large number.
    build_max_experience_terms(ActivityColumn, StaffExperience, MaxTerms),
    build_min_experience_terms(ActivityColumn, StaffExperience, BigM, MinTerms),

    maximum(MaxExperience, MaxTerms),
    minimum(MinExperience, MinTerms),

    sum(ActivityColumn, #=, NumAssigned),
    (NumAssigned #= 0) #=> (DiversityScore #= 0),
    (NumAssigned #> 0) #=> (DiversityScore #= MaxExperience - MinExperience).

build_max_experience_terms([], [], []).
build_max_experience_terms([AllocVar | RestAlloc], [Exp | RestExp], [Term | RestTerms]) :-
    Term #= AllocVar * Exp,
    build_max_experience_terms(RestAlloc, RestExp, RestTerms).

build_min_experience_terms([], [], _, []).
build_min_experience_terms([AllocVar | RestAlloc], [Exp | RestExp], BigM, [Term | RestTerms]) :-
    Term #= (1 - AllocVar) * BigM + Exp,
    build_min_experience_terms(RestAlloc, RestExp, BigM, RestTerms).

% selRandomValue(+Var, +Rest, +BB0, -BB1)
selRandomValue(Var, _, BB0, BB1):-
    fd_set(Var, Set), fdset_to_list(Set, List),
    random_member(Value, List),
    ( first_bound(BB0, BB1), Var #= Value ;
      later_bound(BB0, BB1), Var #\= Value ).<|MERGE_RESOLUTION|>--- conflicted
+++ resolved
@@ -28,11 +28,7 @@
     % Calculate total assignments
     sum(FlatAllocations, #=, TotalAssignments),
 
-<<<<<<< HEAD
-    SkillsWeight      #= 8,
-=======
     SkillsWeight      #= 7,
->>>>>>> 33d78d02
     PreferenceWeight  #= 10,
     ExperienceWeight  #= 5,
     AssignmentPenalty #= 1,
